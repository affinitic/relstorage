--- conflicted
+++ resolved
@@ -899,12 +899,8 @@
                     log.debug("Deleting from table %s...", table)
                     cursor.execute("DELETE FROM %s" % table)
             log.debug("Done deleting from tables.")
-<<<<<<< HEAD
             script = filter_script(self.init_script, self.database_type)
-=======
-
-            script = filter_script(self.init_script, self.database_name)
->>>>>>> 8635200d
+
             if script:
                 log.debug("Running init script.")
                 self.runner.run_script(cursor, script)
@@ -912,7 +908,7 @@
 
             if reset_oid:
                 script = filter_script(self.reset_oid_script,
-                                       self.database_name)
+                                       self.database_type)
                 if script:
                     log.debug("Running OID reset script.")
                     self.runner.run_script(cursor, script)
