1.6.1 (unreleased)
------------------

- Tests: Basic integration testing is done on Travis CI. Thanks to
  Mauro Amico.

<<<<<<< HEAD
- ``RelStorage.lastTransaction()`` is more consistent with FileStorage
  and ClientStorage, returning a useful value in more cases.

- zodbconvert: The ``--incremental`` option is supported with a
  FileStorage (or any storage that implements
  ``IStorage.lastTransaction()``) as a destination, not just
  RelStorages.

- zodbconvert: The ``--incremental`` option is supported with a
  RelStorage as a destination. See `PR 22`. With contributions by
  Sylvain Viollon, Mauro Amico, and Peter Jacobs. Originally reported
  by Jan-Wijbrand Kolman.

.. _`PR 22`: https://github.com/zodb/relstorage/pull/22
=======
- Oracle: Packing should no longer produce LOB errors. This partially
  reverts the speedups in 1.6.0b2. Reported in `issue 30`_ by Peter
  Jacobs.

.. _`issue 30`: https://github.com/zodb/relstorage/issues/30
>>>>>>> 4193d539

1.6.0 (2016-06-09)
------------------

- Tests: Use the standard library ``doctest`` module for compatibility
  with newer ``zope.testing`` releases.

1.6.0b3 (2014-12-08)
--------------------

- Packing: Significantly reduced the RAM consumed by graph traversal during
  the pre_pack phase.  (Tried several methods; encoded 64 bit IISets turned
  out to be the most optimal.)

1.6.0b2 (2014-10-03)
--------------------

- Packing: Used cursor.fetchmany() to make packing more efficient.

1.6.0b1 (2014-09-04)
--------------------

- The local cache is now more configurable and uses ``zlib`` compression
  by default.

- Added support for ``zodburi``, which means you can open a storage
  using "postgres:", "mysql:", or "oracle:" URIs.

- Packing: Reduced RAM consumption while packing by using IIBTree.Set
  instead of built-in set objects.

- MySQL 5.5: The test suite was freezing in checkBackwardTimeTravel. Fixed.

- Added performance metrics using the perfmetrics package.

- zodbconvert: Add an --incremental option to the zodbconvert script,
  letting you convert additional transactions at a later date, or
  update a non-live copy of your database, copying over missing
  transactions.

- Replication: Added the ro-replica-conf option, which tells RelStorage
  to use a read-only database replica for load connections. This makes
  it easy for RelStorage clients to take advantage of read-only
  database replicas.

- Replication: When the database connection is stale (such as when
  RelStorage switches to an asynchronous replica that is not yet up to
  date), RelStorage will now raise ReadConflictError by default.
  Ideally, the application will react to the error by transparently
  retrying the transaction, while the database gets up to date. A
  subsequent transaction will no longer be stale.

- Replication: Added the revert-when-stale option. When this option is
  true and the database connection is stale, RelStorage reverts the
  ZODB connection to the stale state rather than raise
  ReadConflictError. This option is intended for highly available,
  read-only ZODB clients. This option would probably confuse users of
  read-write ZODB clients, whose changes would sometimes seem to be
  temporarily reverted.

- Caching: Use the database name as the cache-prefix by default. This
  will hopefully help people who accidentally use a single memcached for
  multiple databases.

- Fixed compatibility with persistent 4.0.5 and above.

1.5.1 (2011-11-12)
------------------

- Packing: Lowered garbage collection object reference finding log level to
  debug; this stage takes mere seconds, even in large sites, but could produce
  10s of thousands of lines of log output.

- RelStorage was opening a test database connection (and was leaving it
  idle in a transaction with recent ZODB versions that support
  IMVCCStorage.) RelStorage no longer opens that test connection.

- zodbconvert: Avoid holding a list of all transactions in memory.

- Just after installing the database schema, verify the schema was
  created correctly. This affects MySQL in particular.

1.5.0 (2011-06-30)
------------------

- PostgreSQL: Fixed another minor compatibility issue with PostgreSQL 9.0.
  Packing raised an error when the client used old an version of libpq.

- Delete empty transactions in batches of 1000 rows instead of all in one
  go, to prevent holding the transaction lock for longer than absolutely
  necessary.

- Oracle: Fix object reference downloading performance for large RelStorage
  databases during the garbage collection phase of a pack.

- Oracle, PostgreSQL: Switch to storing ZODB blob in chunks up to 4GB
  (the maximum supported by cx_Oracle) or 2GB (PostgreSQL maximum blob size)
  to maximize blob reading and writing performance.

  The PostgreSQL blob_chunk schema changed to support this, see
  notes/migrate-to-1.5.txt to update existing databases.

- zodbconvert: When copying a database containing blobs, ensure the source
  blob file exists long enough to copy it.

1.5.0b2 (2011-03-02)
--------------------

- Better packing based on experience with large databases.  Thanks
  to Martijn Pieters!

    - Added more feedback to the packing process. It'll now report
      during batch commit how much of the total work has been
      completed, but at most every .1% of the total number of
      transactions or objects to process.

    - Renamed the --dry-run option to --prepack and added a
      --use-prepack-state to zodbpack. With these 2 options the
      pre-pack and pack phases can be run separately, allowing re-use
      of the pre-pack analysis data or even delegating the pre-pack
      phase off to a separate server.

    - Replaced the packing duty cycle with a nowait locking strategy.
      The pack operation will now request the commit lock but pauses if
      it is already taken. It releases the lock after every batch
      (defaulting to 1 second processing). This makes the packing
      process faster while at the same time yielding to regular ZODB
      commits when busy.

    - Do not hold the commit lock during pack cleanup while deleting
      rows from the object reference tables; these tables are
      pack-specific and regular ZODB commits never touch these.

- Added an option to control schema creation / updating on startup.
  Setting the ``create-schema`` option to false will let you use
  RelStorage without a schema update.

- Fixed compatibility with PostgreSQL 9.0, which is capable of
  returning a new 'hex' type to the client. Some builds of psycopg2
  return garbage or raise an error when they see the new type. The fix
  was to encode more SQL query responses using base 64.

- With the new shared-blob-dir option set to false, it was possible
  for a thread to read a partially downloaded blob.  Fixed.  Thanks for
  the report from Maurits van Rees.

- Support for "shared-blob-dir false" now requires ZODB 3.9 or better.
  The code in the ZODB 3.8 version of ZODB.blob is not compatible with
  BlobCacheLayout, leading to blob filename collisions.

1.5.0b1 (2011-02-05)
--------------------

- Added a state_size column to object_state, making it possible
  to query the size of objects without loading the state.  The new
  column is intended for gathering statistics.  A schema migration
  is required.

- Added more logging during zodbconvert to show that something is
  happening and give an indication of how far along the process is.

- Fixed a missing import in the blob cache cleanup code.

- Added a --dry-run option to zodbpack.

- Replaced the graph traversal portion of the pack code with
  a more efficient implementation using Python sets (instead of SQL).
  The new code is much faster for packing databases with deeply
  nested objects.

1.5.0a1 (2010-10-21)
--------------------

- Added an option to store ZODB blobs in the database.  The option is
  called "shared-blob-dir" and it behaves very much like the ZEO
  option of the same name.  Blobs stored in the database are broken
  into chunks to reduce the impact on RAM.

- Require setuptools or distribute.  Plain distutils is not sufficient.

1.4.2 (2011-02-04)
------------------

- Fixed compatibility with ZODB 3.10.  As reported by Jürgen Herrmann,
  there was a problem with conflict errors.  The RelStorage patch of the
  sync() method now works with ZODB 3.10.

- Fixed a bug in packing history-free databases.  If changes were
  made to the database during the pack, the pack code could delete
  too many objects.  Thanks to Chris Withers for writing test code
  that revealed the bug.  A schema migration is required for history-free
  databases; see notes/migration-to-1.4.txt.

- Enabled logging to stderr in zodbpack.

1.4.1 (2010-10-21)
------------------

- Oracle: always connect in threaded mode.  Without threaded mode,
  clients of Oracle 11g sometimes segfault.

1.4.0 (2010-09-30)
------------------

- Made compatible with ZODB 3.10.0b7.

- Enabled ketama and compression in pylibmc_wrapper.  Both options
  are better for clusters.  [Helge Tesdal]

- Oracle: Use a more optimal query for POSKeyError logging.  [Helge Tesdal]

- Fixed a NameError that occurred when getting the history of an
  object where transaction extended info was set.  [Helge Tesdal]

1.4.0c4 (2010-09-17)
--------------------

- Worked around an Oracle RAC bug: apparently, in a RAC environment,
  the read-only transaction mode does not isolate transactions in the
  manner specified by the documentation, so Oracle users now have to
  use serializable isolation like everyone else. It's slower but more
  reliable.

- Use the client time instead of the database server time as a factor
  in the transaction ID.  RelStorage was using the database server time
  to reduce the need for synchronized clocks, but in practice, that
  policy broke tests and did not really avoid the need to synchronize
  clocks.  Also, the effect of unsynchronized clocks is predictable
  and manageable: you'll get bunches of transactions with sequential
  timestamps.

- If the database returns an object from the future (which should never
  happen), generate a ReadConflictError, hopefully giving the application
  a chance to recover.  The most likely causes of this are a broken
  database and threading bugs.

1.4.0c3 (2010-07-31)
--------------------

- Always update the RelStorage cache when opening a database connection for
  loading, even when no ZODB Connection is using the storage.  Otherwise,
  code that used the storage interface directly could cause the cache
  to fall out of sync; the effects would be seen in the next
  ZODB.Connection.

- Added a ZODB monkey patch that passes the "force" parameter to the
  sync method.  This should help the poll-interval option do its job
  better.

1.4.0c2 (2010-07-28)
--------------------

- Fixed a subtle bug in the cache code that could lead to an
  AssertionError indicating a cache inconsistency.  The inconsistency
  was caused by after_poll(), which was ignoring the randomness of
  the order of the list of recent changes, leading it to sometimes
  put the wrong transfer ID in the "delta_after" dicts.  Also expanded
  the AssertionError with debugging info, since cache inconsistency
  can still be caused by database misconfiguration and mismatched
  client versions.

- Oracle: updated the migration notes.  The relstorage_util package
  is not needed after all.

1.4.0c1 (2010-06-19)
--------------------

- History-preserving storages now replace objects on restore instead of
  just inserting them.  This should solve problems people were
  having with the zodbconvert utility.

- Oracle: call the DBMS_LOCK.REQUEST function directly instead of using
  a small package named ``relstorage_util``. The ``relstorage_util``
  package was designed as a secure way to access the DBMS_LOCK package,
  but the package turned out to be confusing to DBAs and provided no
  real security advantage.  People who have already deployed
  RelStorage 1.4.x on Oracle need to do the following:

      GRANT EXECUTE ON DBMS_LOCK TO <zodb_user>;

  You can also drop the ``relstorage_util`` package.  Keep the
  ``relstorage_op`` package.

- Made compatible with ZODB 3.10.

- MySQL: specify the transaction isolation mode for every connection,
  since the default is apparently not necessarily "read committed"
  anymore.

1.4.0b3 (2010-02-02)
--------------------

- Auto-reconnect in new_oid().

1.4.0b2 (2010-01-30)
--------------------

- Include all test subpackages in setup.py.

- Raise an error if MySQL reverts to MyISAM rather than using the InnoDB
  storage engine.

1.4.0b1 (2009-11-17)
--------------------

- Added the keep-history option. Set it to false to keep no history.
  (Packing is still required for garbage collection and blob deletion.)

- Added the replica-conf and replica-timeout options.  Set replica-conf
  to a filename containing the location of database replicas.  Changes
  to the file take effect at transaction boundaries.

- Expanded the option documentation in README.txt.

- Revised the way RelStorage uses memcached.  Minimized the number of
  trips to both the cache server and the database.

- Added an in-process pickle cache that serves a function similar to the
  ZEO cache.

- Added a wrapper module for pylibmc.

- Store operations now use multi-insert and multi-delete SQL
  statements to reduce the effect of network latency.

- Renamed relstorage.py to storage.py to overcome import issues.
  Also moved the Options class to options.py.

- Updated the patch for ZODB 3.7 and 3.8 to fix an issue with
  blobs and subtransactions.

- Divided the implementation of database adapters into many small
  objects, making the adapter code more modular.  Added interfaces
  that describe the duties of each part.

- Oracle: Sped up restore operations by sending short blobs inline.

- Oracle: Use a timeout on commit locks.  This requires installation
  of a small PL/SQL package that can access DBMS_LOCK.  See README.txt.

- Oracle: Used PL/SQL bulk insert operations to improve write
  performance.

- PostgreSQL: use the documented ALTER SEQUENCE RESTART WITH
  statement instead of ALTER SEQUENCE START WITH.

- Moved MD5 sum computation to the adapters so they can choose not
  to use MD5.

- Changed loadSerial to load from the store connection only if the
  load connection can not provide the object requested.

- Stopped wrapping database disconnect exceptions.  Now the code
  catches and handles them directly.

- Use the store connection rather than the load connection for OID
  allocation.

- Detect and handle backward time travel, which can happen after
  failover to an out-of-date asynchronous slave database. For
  simplicity, invalidate the whole ZODB cache when this happens.

- Replaced the speed test script with a separately distributed package,
  ``zodbshootout``.

- Added the ``zodbpack`` script.

1.3.0b1 (2009-09-04)
--------------------

- Added support for a blob directory. No BlobStorage wrapper is needed.
  Cluster nodes will need to use a shared filesystem such as NFS or
  SMB/CIFS.

- Added the blob-dir parameter to the ZConfig schema and README.txt.


1.2.0 (2009-09-04)
------------------

- In Oracle, trim transaction descriptions longer than 2000 bytes.

- When opening the database for the first time, don't issue a warning
  about the inevitable POSKeyError on the root OID.

- If RelStorage tries to unpickle a corrupt object state during packing,
  it will now report the oid and tid in the log.


1.2.0b2 (2009-05-05)
--------------------

- RelStorage now implements IMVCCStorage, making it compatible with
  ZODB 3.9.0b1 and above.

- Removed two-phase commit support from the PostgreSQL adapter. The
  feature turned out to be unnecessary.

- Added MySQL 5.1.34 and above to the list of supportable databases.

- Fixed minor test failures under Windows. Windows is now a supportable
  platform.<|MERGE_RESOLUTION|>--- conflicted
+++ resolved
@@ -4,7 +4,6 @@
 - Tests: Basic integration testing is done on Travis CI. Thanks to
   Mauro Amico.
 
-<<<<<<< HEAD
 - ``RelStorage.lastTransaction()`` is more consistent with FileStorage
   and ClientStorage, returning a useful value in more cases.
 
@@ -18,14 +17,12 @@
   Sylvain Viollon, Mauro Amico, and Peter Jacobs. Originally reported
   by Jan-Wijbrand Kolman.
 
-.. _`PR 22`: https://github.com/zodb/relstorage/pull/22
-=======
 - Oracle: Packing should no longer produce LOB errors. This partially
   reverts the speedups in 1.6.0b2. Reported in `issue 30`_ by Peter
   Jacobs.
 
 .. _`issue 30`: https://github.com/zodb/relstorage/issues/30
->>>>>>> 4193d539
+.. _`PR 22`: https://github.com/zodb/relstorage/pull/22
 
 1.6.0 (2016-06-09)
 ------------------
